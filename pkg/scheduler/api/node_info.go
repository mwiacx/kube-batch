--- conflicted
+++ resolved
@@ -59,18 +59,11 @@
 	var ni *NodeInfo
 
 	if node == nil {
-<<<<<<< HEAD
 		ni = &NodeInfo{
-			Releasing: EmptyResource(),
-			Idle:      EmptyResource(),
-			Used:      EmptyResource(),
-=======
-		return &NodeInfo{
 			Releasing:  EmptyResource(),
 			Idle:       EmptyResource(),
 			Used:       EmptyResource(),
 			Backfilled: EmptyResource(),
->>>>>>> 4b054896
 
 			Allocatable: EmptyResource(),
 			Capability:  EmptyResource(),
@@ -82,20 +75,10 @@
 			Name: node.Name,
 			Node: node,
 
-<<<<<<< HEAD
-			Releasing: EmptyResource(),
-			Idle:      NewResource(node.Status.Allocatable),
-			Used:      EmptyResource(),
-=======
-	return &NodeInfo{
-		Name: node.Name,
-		Node: node,
-
-		Releasing:  EmptyResource(),
-		Idle:       NewResource(node.Status.Allocatable),
-		Used:       EmptyResource(),
-		Backfilled: EmptyResource(),
->>>>>>> 4b054896
+			Releasing:  EmptyResource(),
+			Idle:       NewResource(node.Status.Allocatable),
+			Used:       EmptyResource(),
+			Backfilled: EmptyResource(),
 
 			Allocatable: NewResource(node.Status.Allocatable),
 			Capability:  NewResource(node.Status.Capacity),
@@ -295,13 +278,8 @@
 		i++
 	}
 
-<<<<<<< HEAD
-	return fmt.Sprintf("Node (%s): idle <%v>, used <%v>, releasing <%v>, state <phase %s, reaseon %s>, taints <%v>%s",
-		ni.Name, ni.Idle, ni.Used, ni.Releasing, ni.State.Phase, ni.State.Reason, ni.Node.Spec.Taints, tasks)
-=======
 	return fmt.Sprintf("Node (%s): idle <%v>, used <%v>, releasing <%v>, backfill <%v>, taints <%v>%s",
 		ni.Name, ni.Idle, ni.Used, ni.Releasing, ni.Backfilled, ni.Node.Spec.Taints, res)
->>>>>>> 4b054896
 
 }
 
