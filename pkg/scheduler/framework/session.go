--- conflicted
+++ resolved
@@ -26,8 +26,8 @@
 	metav1 "k8s.io/apimachinery/pkg/apis/meta/v1"
 	"k8s.io/apimachinery/pkg/types"
 	"k8s.io/apimachinery/pkg/util/uuid"
-	"k8s.io/kubernetes/pkg/scheduler/algorithm"
-
+
+	"github.com/kubernetes-sigs/kube-batch/pkg/apis/scheduling/v1alpha1"
 	"github.com/kubernetes-sigs/kube-batch/pkg/scheduler/api"
 	"github.com/kubernetes-sigs/kube-batch/pkg/scheduler/cache"
 	"github.com/kubernetes-sigs/kube-batch/pkg/scheduler/conf"
@@ -46,21 +46,6 @@
 	Backlog []*api.JobInfo
 	Tiers   []conf.Tier
 
-<<<<<<< HEAD
-	plugins          map[string]Plugin
-	eventHandlers    []*EventHandler
-	jobOrderFns      map[string]api.CompareFn
-	queueOrderFns    map[string]api.CompareFn
-	taskOrderFns     map[string]api.CompareFn
-	predicateFns     map[string]api.PredicateFn
-	preemptableFns   map[string]api.EvictableFn
-	reclaimableFns   map[string]api.EvictableFn
-	overusedFns      map[string]api.ValidateFn
-	jobReadyFns      map[string]api.ValidateFn
-	jobPipelinedFns  map[string]api.ValidateFn
-	jobValidFns      map[string]api.ValidateExFn
-	nodePrioritizers map[string][]algorithm.PriorityConfig
-=======
 	plugins             map[string]Plugin
 	eventHandlers       []*EventHandler
 	jobOrderFns         map[string]api.CompareFn
@@ -76,7 +61,6 @@
 	jobPipelinedFns     map[string]api.ValidateFn
 	jobValidFns         map[string]api.ValidateExFn
 	backFillEligibleFns map[string]api.BackFillEligibleFn
->>>>>>> 4b054896
 }
 
 func openSession(cache cache.Cache) *Session {
@@ -88,20 +72,6 @@
 		Nodes:  map[string]*api.NodeInfo{},
 		Queues: map[api.QueueID]*api.QueueInfo{},
 
-<<<<<<< HEAD
-		plugins:          map[string]Plugin{},
-		jobOrderFns:      map[string]api.CompareFn{},
-		queueOrderFns:    map[string]api.CompareFn{},
-		taskOrderFns:     map[string]api.CompareFn{},
-		predicateFns:     map[string]api.PredicateFn{},
-		preemptableFns:   map[string]api.EvictableFn{},
-		reclaimableFns:   map[string]api.EvictableFn{},
-		overusedFns:      map[string]api.ValidateFn{},
-		jobReadyFns:      map[string]api.ValidateFn{},
-		jobPipelinedFns:  map[string]api.ValidateFn{},
-		jobValidFns:      map[string]api.ValidateExFn{},
-		nodePrioritizers: map[string][]algorithm.PriorityConfig{},
-=======
 		plugins:             map[string]Plugin{},
 		jobOrderFns:         map[string]api.CompareFn{},
 		queueOrderFns:       map[string]api.CompareFn{},
@@ -116,7 +86,6 @@
 		jobPipelinedFns:     map[string]api.ValidateFn{},
 		jobValidFns:         map[string]api.ValidateExFn{},
 		backFillEligibleFns: map[string]api.BackFillEligibleFn{},
->>>>>>> 4b054896
 	}
 
 	snapshot := cache.Snapshot()
@@ -179,16 +148,12 @@
 	glog.V(3).Infof("Close Session %v", ssn.UID)
 }
 
-<<<<<<< HEAD
-func jobStatus(ssn *Session, jobInfo *api.JobInfo) api.PodGroupStatus {
-=======
 // PatchAnnotation patch annotation
 func (ssn *Session) PatchAnnotation(task *api.TaskInfo, annotations map[string]string) error {
 	return ssn.cache.Patch(task, annotations)
 }
 
-func jobStatus(ssn *Session, jobInfo *api.JobInfo) v1alpha1.PodGroupStatus {
->>>>>>> 4b054896
+func jobStatus(ssn *Session, jobInfo *api.JobInfo) api.PodGroupStatus {
 	status := jobInfo.PodGroup.Status
 
 	unschedulable := false
