--- conflicted
+++ resolved
@@ -45,22 +45,13 @@
 	*ptr = value
 }
 
-<<<<<<< HEAD
 //GetBool get the bool value from string
 func (a Arguments) GetBool(ptr *bool, key string) {
-=======
-//GetBool get the integer value from string
-func (arg Arguments) GetBool(ptr *bool, key string) {
->>>>>>> 4b054896
 	if ptr == nil {
 		return
 	}
 
-<<<<<<< HEAD
 	argv, ok := a[key]
-=======
-	argv, ok := arg[key]
->>>>>>> 4b054896
 	if !ok || argv == "" {
 		return
 	}
